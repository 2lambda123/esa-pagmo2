--- conflicted
+++ resolved
@@ -290,7 +290,15 @@
     }
 }
 
-<<<<<<< HEAD
+BOOST_AUTO_TEST_CASE(bug)
+{
+    problem prob{rosenbrock{10u}};
+    population pop1{prob, 11u, 23u};
+    pso_gen user_algo1{10u, 0.79, 2., 2., 0.1, 1u, 1u, 4u, false, 23u};
+    user_algo1.set_verbosity(1u);
+    pop1 = user_algo1.evolve(pop1);
+}
+
 BOOST_AUTO_TEST_CASE(bfe_usage_test)
 {
     population pop{rosenbrock{10u}, 200u, 23u};
@@ -307,13 +315,4 @@
     pop_2 = uda_2.evolve(pop_2);
 
     BOOST_CHECK_EQUAL(pop.champion_f()[0], pop_2.champion_f()[0]);
-=======
-BOOST_AUTO_TEST_CASE(bug)
-{
-    problem prob{rosenbrock{10u}};
-    population pop1{prob, 11u, 23u};
-    pso_gen user_algo1{10u, 0.79, 2., 2., 0.1, 1u, 1u, 4u, false, 23u};
-    user_algo1.set_verbosity(1u);
-    pop1 = user_algo1.evolve(pop1);
->>>>>>> 448d92af
 }