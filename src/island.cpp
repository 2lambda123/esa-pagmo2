--- conflicted
+++ resolved
@@ -527,50 +527,6 @@
         new_algo_ptr = m_ptr->algo;
     }
 
-<<<<<<< HEAD
-    // Step 3: copy-assign the retval via the new reference.
-    // This might involve calling into python, hence the use of the
-    // raii getter.
-    {
-        auto irag = detail::isl_raii_accessor_getter();
-        (void)irag;
-
-        try {
-            // NOTE: copy-assignment is implemented via
-            // copy-construction + move assignment.
-            retval = *new_algo_ptr;
-            // Reset the reference we used for assignemt.
-            // NOTE: this is important, because if we don't
-            // do this then the dtor of new_algo_ptr at the end
-            // of this function will reduce the refcount, and
-            // if the refcount goes to zero, the destructor
-            // of the object pointed-to by new_algo_ptr
-            // will be invoked, potentially calling into Python.
-            // By resetting it now, we ensure that, if the dtor
-            // of the pointed-to object is called, it is called
-            // while still holding the GIL.
-            new_algo_ptr.reset();
-        } catch (...) {
-            // NOTE: in the code block above, the only
-            // thing that may throw is the copy assignment
-            // of retval. In such a case, make sure we reset the
-            // new algo pointer before re-throwing, while still holding
-            // the GIL.
-            new_algo_ptr.reset();
-            throw;
-        }
-    }
-
-    // Step 4: return the retval. This will involve, at most,
-    // a move construction of algorithm, which will *not*
-    // call into python (as the algorithm contains a
-    // unique_ptr to the UDA, hence move construction only
-    // moves the pointer).
-    // NOTE: upon returning, the dtor of new_algo_ptr will
-    // be called. This will be a no-op because we reset
-    // it earlier.
-    return retval;
-=======
     // Return a copy.
     // NOTE: when exiting the function, the dtor of new_algo_ptr
     // will be called. This will result in the refcount
@@ -579,7 +535,6 @@
     // be the case, for instance, if we are using set_algorithm() from
     // another thread.
     return *new_algo_ptr;
->>>>>>> 8e334212
 }
 
 /// Set the algorithm.
@@ -596,21 +551,7 @@
     // Step 1: create a new shared ptr to a copy of algo.
     auto new_algo_ptr = std::make_shared<algorithm>(algo);
 
-<<<<<<< HEAD
-    // Step 2: make a copy (via assignment) of the input
-    // algo into new_algo_ptr. This will invoke the copy
-    // constructor of algorithm and hence might call into
-    // python to copy the UDA.
-    {
-        auto irag = detail::isl_raii_accessor_getter();
-        (void)irag;
-        *new_algo_ptr = algo;
-    }
-
-    // Step 3: init an empty algorithm pointer.
-=======
     // Step 2: init an empty algorithm pointer.
->>>>>>> 8e334212
     std::shared_ptr<algorithm> old_ptr;
 
     // Step 3: store a reference to the old algo
@@ -626,28 +567,9 @@
         m_ptr->algo = new_algo_ptr;
     }
 
-<<<<<<< HEAD
-    // Step 5: make sure we decrease the ref count of
-    // old_ptr while potentially holding the GIL. This
-    // makes sure that, if old_ptr contains the last reference,
-    // the dtor of its object will be called now (rather
-    // than when the dtor of old_ptr is called).
-    {
-        auto irag = detail::isl_raii_accessor_getter();
-        (void)irag;
-        old_ptr.reset();
-    }
-
-    // Step 6: the dtor of old_ptr will be called, no-op.
-    // The dtor of new_algo_ptr will also be called, but we
-    // are sure that it won't end up calling the dtor of
-    // the object it points to because another reference
-    // exists (m_ptr->algo).
-=======
     // NOTE: upon exit, the refcount of old_ptr and
     // new_algo_ptr will be decreased, possibly invoking
     // the dtor of the contained objects.
->>>>>>> 8e334212
 }
 
 /// Get the population.
@@ -668,34 +590,7 @@
         new_pop_ptr = m_ptr->pop;
     }
 
-<<<<<<< HEAD
-    // Step 3: copy-assign the retval via the new reference.
-    // This might involve calling into python, hence the use of the
-    // raii getter.
-    {
-        auto irag = detail::isl_raii_accessor_getter();
-        (void)irag;
-
-        try {
-            retval = *new_pop_ptr;
-            // Reset the reference we used for assignemt.
-            new_pop_ptr.reset();
-        } catch (...) {
-            // In case of exceptions during the pop
-            // copy assignment, make sure to reset
-            // the new pop pointer while holding the
-            // GIL, before re-throwing.
-            new_pop_ptr.reset();
-            throw;
-        }
-    }
-
-    // Step 4: return the retval. This will involve, at most,
-    // a move construction of population.
-    return retval;
-=======
     return *new_pop_ptr;
->>>>>>> 8e334212
 }
 
 /// Set the population.
@@ -709,23 +604,8 @@
  */
 void island::set_population(const population &pop)
 {
-<<<<<<< HEAD
-    // Step 1: create a new shared ptr to a default-constructed population.
-    auto new_pop_ptr = std::make_shared<population>();
-
-    // Step 2: make a copy (via assignment) of the input
-    // pop into new_pop_ptr. This will invoke the copy
-    // constructor of population and hence might call into
-    // python.
-    {
-        auto irag = detail::isl_raii_accessor_getter();
-        (void)irag;
-        *new_pop_ptr = pop;
-    }
-=======
     // Same pattern as in set_algorithm().
     auto new_pop_ptr = std::make_shared<population>(pop);
->>>>>>> 8e334212
 
     std::shared_ptr<population> old_ptr;
 
@@ -733,138 +613,6 @@
         std::lock_guard<std::mutex> lock(m_ptr->pop_mutex);
         old_ptr = m_ptr->pop;
         m_ptr->pop = new_pop_ptr;
-<<<<<<< HEAD
-    } catch (...) {
-        // NOTE: the only bit that can throw here
-        // is the locking of the mutex. There's not much
-        // we can do in such a case, print an error
-        // message and abort.
-        std::cerr << "Fatal error: could not lock mutex in island::set_population(), aborting." << std::endl;
-        std::abort();
-    }
-
-    // Step 5: make sure we decrease the ref count of
-    // old_ptr while potentially holding the GIL. This
-    // makes sure that, if old_ptr contains the last reference,
-    // the dtor of its object will be called now (rather
-    // than when the dtor of old_ptr is called).
-    {
-        auto irag = detail::isl_raii_accessor_getter();
-        (void)irag;
-        old_ptr.reset();
-    }
-
-    // Step 6: the dtor of old_ptr will be called, no-op.
-    // The dtor of new_pop_ptr will also be called, but we
-    // are sure that it won't end up calling the dtor of
-    // the object it points to because another reference
-    // exists (m_ptr->pop).
-}
-
-/// Get all individuals from the island's population.
-/**
- * This member function will return a triplet containing
- * the IDs, decision vector and fitness vectors of the
- * island's population.
- *
- * It is safe to call this function while the island is evolving.
- *
- * @return a tuple containing the IDs, decision vectors and fitness vectors
- * of all the individuals in the population.
- */
-individuals_group_t island::get_individuals() const
-{
-    individuals_group_t retval;
-
-    {
-        // NOTE: protect with the irag, as the destructor
-        // of pop may call into python.
-        auto irag = detail::isl_raii_accessor_getter();
-        (void)irag;
-
-        // Get out a copy of the population.
-        auto pop = get_population();
-
-        // Move out the data.
-        std::get<0>(retval) = std::move(pop.m_ID);
-        std::get<1>(retval) = std::move(pop.m_x);
-        std::get<2>(retval) = std::move(pop.m_f);
-    }
-
-    return retval;
-}
-
-/// Set all individuals in the island's population.
-/**
- * This member function will set the IDs, decision vectors and fitness
- * vectors of the internal population to the values contained in ``inds``.
- *
- * It is safe to call this function while the island is evolving.
- *
- * @param inds the IDs, decision vectors and fitness vectors that will
- * be assigned to the internal population.
- *
- * @throws std::invalid_argument if the vectors in ``inds`` don't have all the
- * same size.
- */
-void island::set_individuals(const individuals_group_t &inds)
-{
-    // Check the input value.
-    if (std::get<0>(inds).size() != std::get<1>(inds).size() || std::get<0>(inds).size() != std::get<2>(inds).size()) {
-        pagmo_throw(std::invalid_argument, "an invalid group of individuals was passed to island::set_individuals(): "
-                                           "the sets of IDs, decision vectors and fitness vectors "
-                                           "must all have the same sizes, but instead their sizes are "
-                                               + std::to_string(std::get<0>(inds).size()) + ", "
-                                               + std::to_string(std::get<1>(inds).size()) + " and "
-                                               + std::to_string(std::get<2>(inds).size()));
-    }
-
-    // Make copy for move semantics.
-    auto tmp(inds);
-
-    {
-        // NOTE: protect with the irag, as the destructor
-        // of pop may call into python.
-        auto irag = detail::isl_raii_accessor_getter();
-        (void)irag;
-
-        // Get out a copy of the population.
-        auto pop = get_population();
-
-        // NOTE: setting the pop members with move
-        // semantics ensures that the following
-        // three lines cannot fail, and the population
-        // is thus never left in an inconsistent state.
-        pop.m_ID = std::move(std::get<0>(tmp));
-        pop.m_x = std::move(std::get<1>(tmp));
-        pop.m_f = std::move(std::get<2>(tmp));
-
-        // Set the modified population.
-        set_population(pop);
-    }
-}
-
-/// Get the thread safety of the island's members.
-/**
- * It is safe to call this method while the island is evolving.
- *
- * @return an array containing the pagmo::thread_safety values for the internal algorithm and population's
- * problem (as returned by pagmo::algorithm::get_thread_safety() and pagmo::problem::get_thread_safety()).
- *
- * @throws unspecified any exception thrown by threading primitives.
- */
-std::array<thread_safety, 2> island::get_thread_safety() const
-{
-    std::array<thread_safety, 2> retval;
-    {
-        std::lock_guard<std::mutex> lock(m_ptr->algo_mutex);
-        retval[0] = m_ptr->algo->get_thread_safety();
-    }
-    {
-        std::lock_guard<std::mutex> lock(m_ptr->pop_mutex);
-        retval[1] = m_ptr->pop->get_problem().get_thread_safety();
-=======
->>>>>>> 8e334212
     }
 }
 
