environment:
  TWINE_PASSWORD:
    secure: fqy2DKVE2zM+97vNPB8xgw3ae3SDPkL/T8RvC6s4ncY=
  matrix:
    - BUILD_TYPE: "MSVC_64_Debug"
      COMPILER: MSVC15
      PLATFORM: "x64"
    - BUILD_TYPE: "MSVC_64_Python35"
      COMPILER: MSVC15
      PLATFORM: "x64"
    - BUILD_TYPE: "MSVC_64_Python36"
      COMPILER: MSVC15
      PLATFORM: "x64"
    - BUILD_TYPE: "MinGW_64_Debug"
    - BUILD_TYPE: "MinGW_64_Python27"
    - BUILD_TYPE: "MinGW_64_Python35"
    - BUILD_TYPE: "MinGW_64_Python36"
  global:
    PLATFORMTOOLSET: "v140"

install:
- if [%BUILD_TYPE%]==[MSVC_64_Debug] set PATH=C:\Miniconda36-x64\Scripts;%PATH%
- if [%BUILD_TYPE%]==[MSVC_64_Debug] conda config --add channels conda-forge --force
# NOTE: we clean and update the conda env due to some apparent caching issues in the
# conda version installed on appveyor. This is necessary sometimes, depending on the
# current state of conda.
# - if [%BUILD_TYPE%]==[MSVC_64_Debug] conda clean --all -y
# - if [%BUILD_TYPE%]==[MSVC_64_Debug] conda update conda -y
- if [%BUILD_TYPE%]==[MSVC_64_Debug] conda update --all -y
# NOTE: we are installing some extra packages here (the same as in the python builds, even though we don't
# use Python here), because otherwise there's some error arising when trying to detect the nlopt installation.
# Not clear why that's the case, hopefully it's temporary.
<<<<<<< HEAD
- if [%BUILD_TYPE%]==[MSVC_64_Debug] conda create -y --name pagmo python=3.6 cmake boost boost-cpp eigen nlopt numpy cloudpickle ipyparallel tbb tbb-devel
=======
- if [%BUILD_TYPE%]==[MSVC_64_Debug] conda create -y --name pagmo python=3.6 cmake boost boost-cpp eigen nlopt numpy cloudpickle dill ipyparallel
>>>>>>> faabf305
# NOTE: need to use "call" because otherwise it won't work within an if block.
- if [%BUILD_TYPE%]==[MSVC_64_Debug] call activate pagmo

- if [%BUILD_TYPE%]==[MSVC_64_Python35] set PATH=C:\Miniconda35-x64\Scripts;%PATH%
- if [%BUILD_TYPE%]==[MSVC_64_Python35] conda config --add channels conda-forge --force
# - if [%BUILD_TYPE%]==[MSVC_64_Python35] conda clean --all -y
# - if [%BUILD_TYPE%]==[MSVC_64_Python35] conda update conda -y
- if [%BUILD_TYPE%]==[MSVC_64_Python35] conda update --all -y
<<<<<<< HEAD
- if [%BUILD_TYPE%]==[MSVC_64_Python35] conda create -y --name pagmo python=3.5 cmake boost boost-cpp eigen nlopt numpy cloudpickle ipyparallel tbb tbb-devel
=======
- if [%BUILD_TYPE%]==[MSVC_64_Python35] conda create -y --name pagmo python=3.5 cmake boost boost-cpp eigen nlopt numpy cloudpickle dill ipyparallel
>>>>>>> faabf305
- if [%BUILD_TYPE%]==[MSVC_64_Python35] call activate pagmo

- if [%BUILD_TYPE%]==[MSVC_64_Python36] set PATH=C:\Miniconda36-x64\Scripts;%PATH%
- if [%BUILD_TYPE%]==[MSVC_64_Python36] conda config --add channels conda-forge --force
# - if [%BUILD_TYPE%]==[MSVC_64_Python36] conda clean --all -y
# - if [%BUILD_TYPE%]==[MSVC_64_Python36] conda update conda -y
- if [%BUILD_TYPE%]==[MSVC_64_Python36] conda update --all -y
<<<<<<< HEAD
- if [%BUILD_TYPE%]==[MSVC_64_Python36] conda create -y --name pagmo python=3.6 cmake boost boost-cpp eigen nlopt numpy cloudpickle ipyparallel tbb tbb-devel
=======
- if [%BUILD_TYPE%]==[MSVC_64_Python36] conda create -y --name pagmo python=3.6 cmake boost boost-cpp eigen nlopt numpy cloudpickle dill ipyparallel
>>>>>>> faabf305
- if [%BUILD_TYPE%]==[MSVC_64_Python36] call activate pagmo

# Rename sh.exe as sh.exe in PATH interferes with MinGW.
- if [%BUILD_TYPE%]==[MinGW_64_Debug] rename "C:\Program Files\Git\usr\bin\sh.exe" "sh2.exe"

- if [%BUILD_TYPE%]==[MinGW_64_Python27] rename "C:\Program Files\Git\usr\bin\sh.exe" "sh2.exe"
- if [%BUILD_TYPE%]==[MinGW_64_Python35] rename "C:\Program Files\Git\usr\bin\sh.exe" "sh2.exe"
- if [%BUILD_TYPE%]==[MinGW_64_Python36] rename "C:\Program Files\Git\usr\bin\sh.exe" "sh2.exe"

build_script:
- if [%BUILD_TYPE%]==[MSVC_64_Debug] mkdir build
- if [%BUILD_TYPE%]==[MSVC_64_Debug] cd build
- if [%BUILD_TYPE%]==[MSVC_64_Debug] cmake -G "Visual Studio 14 2015 Win64" -DCMAKE_INSTALL_PREFIX=%CONDA_PREFIX%/Library -DPAGMO_BUILD_TESTS=YES -DPAGMO_BUILD_TUTORIALS=YES -DPAGMO_WITH_EIGEN3=yes -DPAGMO_WITH_NLOPT=yes ..
- if [%BUILD_TYPE%]==[MSVC_64_Debug] cmake --build . --config Debug --target install

- if [%BUILD_TYPE%]==[MSVC_64_Python35] mkdir build_pagmo
- if [%BUILD_TYPE%]==[MSVC_64_Python35] cd build_pagmo
- if [%BUILD_TYPE%]==[MSVC_64_Python35] cmake -G "Visual Studio 14 2015 Win64" -DCMAKE_INSTALL_PREFIX=%CONDA_PREFIX%/Library -DPAGMO_WITH_EIGEN3=yes -DPAGMO_WITH_NLOPT=yes ..
- if [%BUILD_TYPE%]==[MSVC_64_Python35] cmake --build . --config Release --target install
- if [%BUILD_TYPE%]==[MSVC_64_Python35] cd ..
- if [%BUILD_TYPE%]==[MSVC_64_Python35] mkdir build_pygmo
- if [%BUILD_TYPE%]==[MSVC_64_Python35] cd build_pygmo
- if [%BUILD_TYPE%]==[MSVC_64_Python35] cmake -G "Visual Studio 14 2015 Win64" -DCMAKE_INSTALL_PREFIX=%CONDA_PREFIX%/Library -DPAGMO_BUILD_PYGMO=yes -DPAGMO_BUILD_PAGMO=no ..
- if [%BUILD_TYPE%]==[MSVC_64_Python35] cmake --build . --config Release --target install

- if [%BUILD_TYPE%]==[MSVC_64_Python36] mkdir build_pagmo
- if [%BUILD_TYPE%]==[MSVC_64_Python36] cd build_pagmo
- if [%BUILD_TYPE%]==[MSVC_64_Python36] cmake -G "Visual Studio 14 2015 Win64" -DCMAKE_INSTALL_PREFIX=%CONDA_PREFIX%/Library -DPAGMO_WITH_EIGEN3=yes -DPAGMO_WITH_NLOPT=yes ..
- if [%BUILD_TYPE%]==[MSVC_64_Python36] cmake --build . --config Release --target install
- if [%BUILD_TYPE%]==[MSVC_64_Python36] cd ..
- if [%BUILD_TYPE%]==[MSVC_64_Python36] mkdir build_pygmo
- if [%BUILD_TYPE%]==[MSVC_64_Python36] cd build_pygmo
- if [%BUILD_TYPE%]==[MSVC_64_Python36] cmake -G "Visual Studio 14 2015 Win64" -DCMAKE_INSTALL_PREFIX=%CONDA_PREFIX%/Library -DPAGMO_BUILD_PYGMO=yes -DPAGMO_BUILD_PAGMO=no ..
- if [%BUILD_TYPE%]==[MSVC_64_Python36] cmake --build . --config Release --target install

- if [%BUILD_TYPE%]==[MinGW_64_Debug] C:\Python36-x64\python.exe tools\install_appveyor_mingw.py

- if [%BUILD_TYPE%]==[MinGW_64_Python27] C:\Python36-x64\python.exe tools\install_appveyor_mingw.py
- if [%BUILD_TYPE%]==[MinGW_64_Python35] C:\Python36-x64\python.exe tools\install_appveyor_mingw.py
- if [%BUILD_TYPE%]==[MinGW_64_Python36] C:\Python36-x64\python.exe tools\install_appveyor_mingw.py

test_script:
- if [%BUILD_TYPE%]==[MSVC_64_Debug] ctest --output-on-failure

- if [%BUILD_TYPE%]==[MSVC_64_Python35] cd ..
- if [%BUILD_TYPE%]==[MSVC_64_Python35] cd tools
- if [%BUILD_TYPE%]==[MSVC_64_Python35] Powershell.exe -File start_ip_cluster.ps1
- if [%BUILD_TYPE%]==[MSVC_64_Python35] timeout 20
- if [%BUILD_TYPE%]==[MSVC_64_Python35] python -c "import pygmo; pygmo.test.run_test_suite(1)"
- if [%BUILD_TYPE%]==[MSVC_64_Python35] python travis_additional_tests.py
- if [%BUILD_TYPE%]==[MSVC_64_Python35] cd ..
- if [%BUILD_TYPE%]==[MSVC_64_Python35] cd ap_examples
- if [%BUILD_TYPE%]==[MSVC_64_Python35] cd uda_basic
- if [%BUILD_TYPE%]==[MSVC_64_Python35] mkdir build
- if [%BUILD_TYPE%]==[MSVC_64_Python35] cd build
- if [%BUILD_TYPE%]==[MSVC_64_Python35] cmake -G "Visual Studio 14 2015 Win64" -DCMAKE_INSTALL_PREFIX=%CONDA_PREFIX%/Library ..
- if [%BUILD_TYPE%]==[MSVC_64_Python35] cmake --build . --config Release --target install
- if [%BUILD_TYPE%]==[MSVC_64_Python35] cd ..
- if [%BUILD_TYPE%]==[MSVC_64_Python35] cd ..
- if [%BUILD_TYPE%]==[MSVC_64_Python35] python test1.py
- if [%BUILD_TYPE%]==[MSVC_64_Python35] cd udp_basic
- if [%BUILD_TYPE%]==[MSVC_64_Python35] mkdir build
- if [%BUILD_TYPE%]==[MSVC_64_Python35] cd build
- if [%BUILD_TYPE%]==[MSVC_64_Python35] cmake -G "Visual Studio 14 2015 Win64" -DCMAKE_INSTALL_PREFIX=%CONDA_PREFIX%/Library ..
- if [%BUILD_TYPE%]==[MSVC_64_Python35] cmake --build . --config Release --target install
- if [%BUILD_TYPE%]==[MSVC_64_Python35] cd ..
- if [%BUILD_TYPE%]==[MSVC_64_Python35] cd ..
- if [%BUILD_TYPE%]==[MSVC_64_Python35] python test2.py

- if [%BUILD_TYPE%]==[MSVC_64_Python36] cd ..
- if [%BUILD_TYPE%]==[MSVC_64_Python36] cd tools
- if [%BUILD_TYPE%]==[MSVC_64_Python36] Powershell.exe -File start_ip_cluster.ps1
- if [%BUILD_TYPE%]==[MSVC_64_Python36] timeout 20
- if [%BUILD_TYPE%]==[MSVC_64_Python36] python -c "import pygmo; pygmo.test.run_test_suite(1)"
- if [%BUILD_TYPE%]==[MSVC_64_Python36] python travis_additional_tests.py
- if [%BUILD_TYPE%]==[MSVC_64_Python36] cd ..
- if [%BUILD_TYPE%]==[MSVC_64_Python36] cd ap_examples
- if [%BUILD_TYPE%]==[MSVC_64_Python36] cd uda_basic
- if [%BUILD_TYPE%]==[MSVC_64_Python36] mkdir build
- if [%BUILD_TYPE%]==[MSVC_64_Python36] cd build
- if [%BUILD_TYPE%]==[MSVC_64_Python36] cmake -G "Visual Studio 14 2015 Win64" -DCMAKE_INSTALL_PREFIX=%CONDA_PREFIX%/Library ..
- if [%BUILD_TYPE%]==[MSVC_64_Python36] cmake --build . --config Release --target install
- if [%BUILD_TYPE%]==[MSVC_64_Python36] cd ..
- if [%BUILD_TYPE%]==[MSVC_64_Python36] cd ..
- if [%BUILD_TYPE%]==[MSVC_64_Python36] python test1.py
- if [%BUILD_TYPE%]==[MSVC_64_Python36] cd udp_basic
- if [%BUILD_TYPE%]==[MSVC_64_Python36] mkdir build
- if [%BUILD_TYPE%]==[MSVC_64_Python36] cd build
- if [%BUILD_TYPE%]==[MSVC_64_Python36] cmake -G "Visual Studio 14 2015 Win64" -DCMAKE_INSTALL_PREFIX=%CONDA_PREFIX%/Library ..
- if [%BUILD_TYPE%]==[MSVC_64_Python36] cmake --build . --config Release --target install
- if [%BUILD_TYPE%]==[MSVC_64_Python36] cd ..
- if [%BUILD_TYPE%]==[MSVC_64_Python36] cd ..
- if [%BUILD_TYPE%]==[MSVC_64_Python36] python test2.py

artifacts:
  - path: build\wheel\dist
    name: wheels

notifications:
  - provider: Webhook
    url: https://webhooks.gitter.im/e/1a3742192bd3f7e6d8e2

# Enable this to be able to login to the build worker. You can use the
# `remmina` program in Ubuntu, use the login information that the line below
# prints into the log.
# on_finish:
# - ps: $blockRdp = $true; iex ((new-object net.webclient).DownloadString('https://raw.githubusercontent.com/appveyor/ci/master/scripts/enable-rdp.ps1'))<|MERGE_RESOLUTION|>--- conflicted
+++ resolved
@@ -30,11 +30,7 @@
 # NOTE: we are installing some extra packages here (the same as in the python builds, even though we don't
 # use Python here), because otherwise there's some error arising when trying to detect the nlopt installation.
 # Not clear why that's the case, hopefully it's temporary.
-<<<<<<< HEAD
-- if [%BUILD_TYPE%]==[MSVC_64_Debug] conda create -y --name pagmo python=3.6 cmake boost boost-cpp eigen nlopt numpy cloudpickle ipyparallel tbb tbb-devel
-=======
-- if [%BUILD_TYPE%]==[MSVC_64_Debug] conda create -y --name pagmo python=3.6 cmake boost boost-cpp eigen nlopt numpy cloudpickle dill ipyparallel
->>>>>>> faabf305
+- if [%BUILD_TYPE%]==[MSVC_64_Debug] conda create -y --name pagmo python=3.6 cmake boost boost-cpp eigen nlopt numpy cloudpickle dill ipyparallel tbb tbb-devel
 # NOTE: need to use "call" because otherwise it won't work within an if block.
 - if [%BUILD_TYPE%]==[MSVC_64_Debug] call activate pagmo
 
@@ -43,11 +39,7 @@
 # - if [%BUILD_TYPE%]==[MSVC_64_Python35] conda clean --all -y
 # - if [%BUILD_TYPE%]==[MSVC_64_Python35] conda update conda -y
 - if [%BUILD_TYPE%]==[MSVC_64_Python35] conda update --all -y
-<<<<<<< HEAD
-- if [%BUILD_TYPE%]==[MSVC_64_Python35] conda create -y --name pagmo python=3.5 cmake boost boost-cpp eigen nlopt numpy cloudpickle ipyparallel tbb tbb-devel
-=======
-- if [%BUILD_TYPE%]==[MSVC_64_Python35] conda create -y --name pagmo python=3.5 cmake boost boost-cpp eigen nlopt numpy cloudpickle dill ipyparallel
->>>>>>> faabf305
+- if [%BUILD_TYPE%]==[MSVC_64_Python35] conda create -y --name pagmo python=3.5 cmake boost boost-cpp eigen nlopt numpy cloudpickle dill ipyparallel tbb tbb-devel
 - if [%BUILD_TYPE%]==[MSVC_64_Python35] call activate pagmo
 
 - if [%BUILD_TYPE%]==[MSVC_64_Python36] set PATH=C:\Miniconda36-x64\Scripts;%PATH%
@@ -55,11 +47,7 @@
 # - if [%BUILD_TYPE%]==[MSVC_64_Python36] conda clean --all -y
 # - if [%BUILD_TYPE%]==[MSVC_64_Python36] conda update conda -y
 - if [%BUILD_TYPE%]==[MSVC_64_Python36] conda update --all -y
-<<<<<<< HEAD
-- if [%BUILD_TYPE%]==[MSVC_64_Python36] conda create -y --name pagmo python=3.6 cmake boost boost-cpp eigen nlopt numpy cloudpickle ipyparallel tbb tbb-devel
-=======
-- if [%BUILD_TYPE%]==[MSVC_64_Python36] conda create -y --name pagmo python=3.6 cmake boost boost-cpp eigen nlopt numpy cloudpickle dill ipyparallel
->>>>>>> faabf305
+- if [%BUILD_TYPE%]==[MSVC_64_Python36] conda create -y --name pagmo python=3.6 cmake boost boost-cpp eigen nlopt numpy cloudpickle dill ipyparallel tbb tbb-devel
 - if [%BUILD_TYPE%]==[MSVC_64_Python36] call activate pagmo
 
 # Rename sh.exe as sh.exe in PATH interferes with MinGW.
