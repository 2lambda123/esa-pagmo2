/* Copyright 2017-2018 PaGMO development team

This file is part of the PaGMO library.

The PaGMO library is free software; you can redistribute it and/or modify
it under the terms of either:

  * the GNU Lesser General Public License as published by the Free
    Software Foundation; either version 3 of the License, or (at your
    option) any later version.

or

  * the GNU General Public License as published by the Free Software
    Foundation; either version 3 of the License, or (at your option) any
    later version.

or both in parallel, as here.

The PaGMO library is distributed in the hope that it will be useful, but
WITHOUT ANY WARRANTY; without even the implied warranty of MERCHANTABILITY
or FITNESS FOR A PARTICULAR PURPOSE.  See the GNU General Public License
for more details.

You should have received copies of the GNU General Public License and the
GNU Lesser General Public License along with the PaGMO library.  If not,
see https://www.gnu.org/licenses/. */


#ifndef PAGMO_ALGORITHMS_BCEMOA_HPP
#define PAGMO_ALGORITHMS_BCEMOA_HPP
#include <algorithm> // std::shuffle, std::transform
#include <iomanip>
#include <numeric> // std::iota, std::inner_product
#include <random>
#include <string>
#include <tuple>

#include <pagmo/algorithm.hpp> // needed for the cereal macro
#include <pagmo/exceptions.hpp>
#include <pagmo/io.hpp>
#include <pagmo/population.hpp>
#include <pagmo/problem.hpp>
#include <pagmo/problems/decompose.hpp>
#include <pagmo/rng.hpp>
#include <pagmo/utils/generic.hpp>         // uniform_real_from_range, some_bound_is_equal
#include <pagmo/utils/multi_objective.hpp> // crowding_distance, etc..
#include <pagmo/algorithms/nsga2.hpp>
#include <pagmo/algorithms/preference.hpp> 
//#include <mynsga2.hpp>
namespace pagmo
{

class bcemoa//: nsga2
{
	algorithm m_algo;
	unsigned int m_gen1;
	unsigned int m_geni;
	double m_cr;
	double m_eta_c;
	double m_m;
	double m_eta_m;
	mutable detail::random_engine_type m_e;
	unsigned int m_seed;
	unsigned int m_verbosity;
    mutable log_type m_log;
    ;

public:
    /// Single entry of the log (gen, fevals, ideal_point)
    typedef std::tuple<unsigned int, unsigned long long, vector_double> log_line_type;
    /// The log
    typedef std::vector<log_line_type> log_type;

    /// Constructor
    /**
     * Constructs the BCEMOA algorithm.
     *
     * @param[in] gen1 Number of generations to evolve.
	 * @param[in] geni Number of generations to evolve between each interaction.
     * @param[in] cr Crossover probability.
     * @param[in] eta_c Distribution index for crossover.
     * @param[in] m Mutation probability.
     * @param[in] eta_m Distribution index for mutation.
     * @param seed seed used by the internal random number generator (default is random)
	 * @param MaxIteration  maximum number of iterations for optimization algorithm
	 * @param MaxInteraction maximum number of interactions with DM and preference learning
     * @throws std::invalid_argument if \p cr is not \f$ \in [0,1[\f$, \p m is not \f$ \in [0,1]\f$, \p eta_c is not in
     * [1,100[ or \p eta_m is not in [1,100[.
     */
    bcemoa(unsigned gen1 = 1u, unsigned geni = 1u, double cr = 0.95, double eta_c = 10., double m = 0.01, double eta_m = 50.,
          unsigned seed = pagmo::random_device::next())
        : m_gen1(gen1), m_geni(geni), m_cr(cr), m_eta_c(eta_c), m_m(m), m_eta_m(eta_m), m_e(seed), m_seed(seed), m_verbosity(0u),
		m_log()
    {
        algorithm m_algo{ nsga2(gen1, cr, eta_c, m, eta_m, seed) };//M: AS THIS IS BCEMOA CLASS WE CAN USE THE ORIGINAL NSGA2

        // MANUEL: The machine DM must be initialized here (the preferences)
        
        // TODO other parameters of BCEMOA
		}

    // MANUEL: This code is not correctly indented (are you using tabs instead of spaces?)
    		/// Algorithm evolve method (juice implementation of the algorithm)
		/**
		 *
		 * Evolves the population for the requested number of generations.
		 *
		 * @param pop population to be evolved
		 * @return evolved population
		 * @throw std::invalid_argument if pop.get_problem() is stochastic, single objective or has non linear constraints.
		 * If \p int_dim is larger than the problem dimension. If the population size is smaller than 5 or not a multiple of
		 * 4.
		 */
		population evolve(population pop) const
		{
                    // We store some useful variables
                    const auto &prob = pop.get_problem(); // This is a const reference, so using set_seed for example will not be
												  // allowed
                    auto dim = prob.get_nx();             // This getter does not return a const reference but a copy
                    auto NP = pop.size();

                    auto fevals0 = prob.get_fevals(); // discount for the fevals already made

                    pop = m_algo.evolve(pop);

                    // TODO: Implement the rest of bcemoa

                    return pop;
                }
                    
                    //here I should add the other evolve guided by preference function

<<<<<<< HEAD
		population evolvePref(population pop) const
		{
                    // MANUEL: This 
=======
		population evolvePref(population &pop) const
		{	
>>>>>>> e402b34c
			// We store some useful variables
			const auto &prob = pop.get_problem(); // This is a const reference, so using set_seed for example will not be
												  // allowed
			auto dim = prob.get_nx();             // This getter does not return a const reference but a copy
			
			auto NP = pop.size();

			auto fevals0 = prob.get_fevals(); // discount for the fevals already made
			unsigned int count = 1u;          // regulates the screen output

			
			
			// Declarations
			std::vector<vector_double::size_type> best_idx(NP), shuffle1(NP), shuffle2(NP);
			vector_double::size_type parent1_idx, parent2_idx;
			vector_double child1(dim), child2(dim);

			std::iota(shuffle1.begin(), shuffle1.end(), 0u);
			std::iota(shuffle2.begin(), shuffle2.end(), 0u);
			linearPreference pref();
			// Main NSGA-II loop
			for (decltype(m_geni) gen = 1u; gen <= m_geni; gen++) {
				// At each generation we make a copy of the population into popnew
				population popnew(pop);

				// We create some pseudo-random permutation of the poulation indexes
				std::shuffle(shuffle1.begin(), shuffle1.end(), m_e);
				std::shuffle(shuffle2.begin(), shuffle2.end(), m_e);

				// 1 - We compute crowding distance and non dominated rank for the current population
				auto fnds_res = fast_non_dominated_sorting(pop.get_f());
				auto ndf = std::get<0>(fnds_res); // non dominated fronts [[0,3,2],[1,5,6],[4],...]
				vector_double pop_pv(NP);         // defining an array for inputing prefrence values
				auto ndr = std::get<3>(fnds_res); // non domination rank [0,1,0,0,2,1,1, ... ]
				vector_double pop_pv = pref.utility(&pop);
				vector_double rank = linearpreference.rank(&pop_pv);
				//for (const auto &front_idxs : ndf) {
				//			std::vector<vector_double> front;
				//			for (auto idx : front_idxs) {
				//				front.push_back(pop.get_f()[idx]);
				//			}
				//			//auto pv = linear(front);
				//			for (decltype(front_idxs.size()) i = 0u; i < front_idxs.size(); ++i) {
				//				pop_pv[front_idxs[i]] = linearpreference.utility(front_idxs[i]);
				//			}

				//}

				// 3 - We then loop thorugh all individuals with increment 4 to select two pairs of parents that will
				// each create 2 new offspring
				for (decltype(NP) i = 0u; i < NP; i += 4) {
					// We create two offsprings using the shuffled list 1
					parent1_idx = tournament_selection(shuffle1[i], shuffle1[i + 1], ndr, pop_pv);
					parent2_idx = tournament_selection(shuffle1[i + 2], shuffle1[i + 3], ndr, pop_pv);
					crossover(child1, child2, parent1_idx, parent2_idx, pop);
					mutate(child1, pop);
					mutate(child2, pop);
					// we use prob to evaluate the fitness so
					// that its feval counter is correctly updated
					auto f1 = prob.fitness(child1);
					auto f2 = prob.fitness(child2);
					popnew.push_back(child1, f1);
					popnew.push_back(child2, f2);

					// We repeat with the shuffled list 2
					parent1_idx = tournament_selection(shuffle2[i], shuffle2[i + 1], ndr, pop_pv);
					parent2_idx = tournament_selection(shuffle2[i + 2], shuffle2[i + 3], ndr, pop_pv);
					crossover(child1, child2, parent1_idx, parent2_idx, pop);
					mutate(child1, pop);
					mutate(child2, pop);
					// we use prob to evaluate the fitness so
					// that its feval counter is correctly updated
					f1 = prob.fitness(child1);
					f2 = prob.fitness(child2);
					popnew.push_back(child1, f1);
					popnew.push_back(child2, f2);
				} // popnew now contains 2NP individuals

				// This method returns the sorted N best individuals in the population according to the crowded comparison
				// operator
				best_idx = select_best_N_mo(popnew.get_f(), NP);
				// We insert into the population
				for (population::size_type i = 0; i < NP; ++i) {
					pop.set_xf(i, popnew.get_x()[best_idx[i]], popnew.get_f()[best_idx[i]]);
				}
			} // end of main NSGAII loop
			//at the end of each geni iterations a log files is printed
			// We compute the ideal point
			vector_double ideal_point = ideal(pop.get_f());
			print("\n", std::setw(7), "Gen:", std::setw(15), "Fevals:");
			for (decltype(ideal_point.size()) i = 0u; i < ideal_point.size(); ++i) {
				if (i >= 5u) {
					print(std::setw(15), "... :");
					break;
				}
				print(std::setw(15), "ideal" + std::to_string(i + 1u) + ":");
			}
			print('\n');
						}
						print(std::setw(7), gen, std::setw(15), prob.get_fevals() - fevals0);
						for (decltype(ideal_point.size()) i = 0u; i < ideal_point.size(); ++i) {
							if (i >= 5u) {
								break;
							}
							print(std::setw(15), ideal_point[i]);

							print('\n');
			// Logs
			m_log.emplace_back(gen, prob.get_fevals() - fevals0, ideal_point);
			return pop;
		}
		/// Sets the seed
    


};

 // namespace pagmo

PAGMO_REGISTER_ALGORITHM(pagmo::bcemoa)

#endif<|MERGE_RESOLUTION|>--- conflicted
+++ resolved
@@ -131,14 +131,9 @@
                     
                     //here I should add the other evolve guided by preference function
 
-<<<<<<< HEAD
 		population evolvePref(population pop) const
 		{
                     // MANUEL: This 
-=======
-		population evolvePref(population &pop) const
-		{	
->>>>>>> e402b34c
 			// We store some useful variables
 			const auto &prob = pop.get_problem(); // This is a const reference, so using set_seed for example will not be
 												  // allowed
