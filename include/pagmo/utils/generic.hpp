--- conflicted
+++ resolved
@@ -315,17 +315,10 @@
  * This function will generate \p n decision vectors whose values
  * are randomly chosen with uniform probability within
  * the input problem's bounds. The decision vectors are laid
-<<<<<<< HEAD
- * out contiguously in the return value: for a problem with dimension \f$ x \f$,
- * the first decision vector in the return value occupies
- * the index range \f$ \left[0, x\right) \f$, the second decision vector occupies the range
- * \f$ \left[x, 2x\right) \f$, and so on.
-=======
  * out contiguously in the return value: for a problem with dimension \f$ d \f$,
  * the first decision vector in the return value occupies
  * the index range \f$ \left[0, d\right) \f$, the second decision vector occupies the range
  * \f$ \left[d, 2d\right) \f$, and so on.
->>>>>>> eac1e136
  *
  * For the continuous parts of the decision vectors, the values will be
  * generated via pagmo::uniform_real_from_range().
@@ -364,64 +357,32 @@
     }
     // LCOV_EXCL_STOP
 
-<<<<<<< HEAD
-    // Check the problem bounds, and prepare the random distributions.
-    std::vector<std::uniform_real_distribution<double>> v_rdist;
-    std::vector<std::uniform_int_distribution<long long>> v_idist;
-=======
     // Check the problem bounds.
->>>>>>> eac1e136
     for (vector_double::size_type i = 0u; i < ncx; ++i) {
         // NOTE: the lb<=ub check is not needed, as it is ensured by the problem class.
         // Still need to check for finiteness and range.
         detail::uniform_real_from_range_checks<true, false, true>(lb[i], ub[i]);
-<<<<<<< HEAD
-        // NOTE: it is ok to init a real distribution if lb == ub, but we cannot use
-        // its call operator in that case.
-        // https://en.cppreference.com/w/cpp/numeric/random/uniform_real_distribution/uniform_real_distribution
-        v_rdist.emplace_back(lb[i], ub[i]);
-=======
->>>>>>> eac1e136
     }
     for (auto i = ncx; i < nx; ++i) {
         // NOTE: the lb<=ub check and the check that lb/ub are integral values are not needed,
         // as they are ensured by the problem class.
         // Still need to check for finiteness.
         detail::uniform_integral_from_range_checks<true, false, false>(lb[i], ub[i]);
-<<<<<<< HEAD
-        long long l, u;
-        try {
-            l = boost::numeric_cast<long long>(lb[i]);
-            u = boost::numeric_cast<long long>(ub[i]);
-=======
         try {
             // Check that the bounds can be converted safely to long long.
             boost::numeric_cast<long long>(lb[i]);
             boost::numeric_cast<long long>(ub[i]);
->>>>>>> eac1e136
         } catch (...) {
             pagmo_throw(std::invalid_argument,
                         "Cannot generate a random integer if the lower/upper bounds are not within "
                         "the bounds of the long long type");
         }
-<<<<<<< HEAD
-        v_idist.emplace_back(l, u);
-=======
->>>>>>> eac1e136
     }
 
     // Prepare the return value.
     vector_double out(nx * n);
 
     // Proceed to the random number generation.
-<<<<<<< HEAD
-    for (vector_double::size_type i = 0; i < out.size(); i += nx) {
-        for (vector_double::size_type j = 0; j < ncx; ++j) {
-            out[i + j] = (lb[j] == ub[j]) ? lb[j] : v_rdist[j](r_engine);
-        }
-        for (vector_double::size_type j = ncx; j < nx; ++j) {
-            out[i + j] = static_cast<double>(v_idist[j - ncx](r_engine));
-=======
     std::uniform_real_distribution<double> rdist;
     std::uniform_int_distribution<long long> idist;
     for (vector_double::size_type i = 0; i < out.size(); i += nx) {
@@ -434,7 +395,6 @@
             out[i + j] = static_cast<double>(
                 idist(r_engine, std::uniform_int_distribution<long long>::param_type(static_cast<long long>(lb[j]),
                                                                                      static_cast<long long>(ub[j]))));
->>>>>>> eac1e136
         }
     }
 
