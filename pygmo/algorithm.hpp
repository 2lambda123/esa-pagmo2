/* Copyright 2017 PaGMO development team

This file is part of the PaGMO library.

The PaGMO library is free software; you can redistribute it and/or modify
it under the terms of either:

  * the GNU Lesser General Public License as published by the Free
    Software Foundation; either version 3 of the License, or (at your
    option) any later version.

or

  * the GNU General Public License as published by the Free Software
    Foundation; either version 3 of the License, or (at your option) any
    later version.

or both in parallel, as here.

The PaGMO library is distributed in the hope that it will be useful, but
WITHOUT ANY WARRANTY; without even the implied warranty of MERCHANTABILITY
or FITNESS FOR A PARTICULAR PURPOSE.  See the GNU General Public License
for more details.

You should have received copies of the GNU General Public License and the
GNU Lesser General Public License along with the PaGMO library.  If not,
see https://www.gnu.org/licenses/. */

#ifndef PYGMO_ALGORITHM_HPP
#define PYGMO_ALGORITHM_HPP

#include "python_includes.hpp"

#include <boost/numeric/conversion/cast.hpp>
#include <boost/python/class.hpp>
#include <boost/python/extract.hpp>
#include <boost/python/object.hpp>
#include <boost/python/tuple.hpp>
#include <sstream>
#include <string>

#include <pagmo/algorithm.hpp>
#include <pagmo/population.hpp>
#include <pagmo/serialization.hpp>
#include <pagmo/threading.hpp>

#include "common_base.hpp"
#include "common_utils.hpp"
#include "object_serialization.hpp"

namespace pagmo
{

namespace detail
{

namespace bp = boost::python;

template <>
struct algo_inner<bp::object> final : algo_inner_base, pygmo::common_base {
    // Just need the def ctor, delete everything else.
    algo_inner() = default;
    algo_inner(const algo_inner &) = delete;
    algo_inner(algo_inner &&) = delete;
    algo_inner &operator=(const algo_inner &) = delete;
    algo_inner &operator=(algo_inner &&) = delete;
    explicit algo_inner(const bp::object &o)
    {
        check_mandatory_method(o, "evolve", "algorithm");
        m_value = pygmo::deepcopy(o);
    }
    virtual algo_inner_base *clone() const override final
    {
        // This will make a deep copy using the ctor above.
        return ::new algo_inner(m_value);
    }
    // Mandatory methods.
    virtual population evolve(const population &pop) const override final
    {
        return bp::extract<population>(m_value.attr("evolve")(pop));
    }
    // Optional methods.
    virtual void set_seed(unsigned n) override final
    {
<<<<<<< HEAD
        auto a = pygmo::callable_attribute(m_value, "set_seed");
        if (a) {
            a(n);
=======
        auto ss = pygmo::callable_attribute(m_value, "set_seed");
        if (ss) {
            ss(n);
>>>>>>> cef20365
        } else {
            pygmo_throw(PyExc_NotImplementedError,
                        ("set_seed() has been invoked but it is not implemented "
                         "in the user-defined Python algorithm '"
                         + pygmo::str(m_value) + "' of type '" + pygmo::str(pygmo::type(m_value))
                         + "': the method is either not present or not callable")
                            .c_str());
        }
    }
    virtual bool has_set_seed() const override final
    {
<<<<<<< HEAD
        return getter_wrapper<bool>(m_value, "has_set_seed", pygmo::callable_attribute(m_value, "set_seed"));
=======
        auto ss = pygmo::callable_attribute(m_value, "set_seed");
        if (!ss) {
            return false;
        }
        auto hss = pygmo::callable_attribute(m_value, "has_set_seed");
        if (!hss) {
            return true;
        }
        return bp::extract<bool>(hss());
    }
    virtual pagmo::thread_safety get_thread_safety() const override final
    {
        return pagmo::thread_safety::none;
>>>>>>> cef20365
    }
    virtual std::string get_name() const override final
    {
        return getter_wrapper<std::string>(m_value, "get_name", pygmo::str(pygmo::type(m_value)));
    }
    virtual std::string get_extra_info() const override final
    {
        return getter_wrapper<std::string>(m_value, "get_extra_info", std::string{});
    }
    virtual void set_verbosity(unsigned n) override final
    {
<<<<<<< HEAD
        auto a = pygmo::callable_attribute(m_value, "set_verbosity");
        if (a) {
            a(n);
=======
        auto sv = pygmo::callable_attribute(m_value, "set_verbosity");
        if (sv) {
            sv(n);
>>>>>>> cef20365
        } else {
            pygmo_throw(PyExc_NotImplementedError,
                        ("set_verbosity() has been invoked but it is not implemented "
                         "in the user-defined Python algorithm '"
                         + pygmo::str(m_value) + "' of type '" + pygmo::str(pygmo::type(m_value))
                         + "': the method is either not present or not callable")
                            .c_str());
        }
    }
    virtual bool has_set_verbosity() const override final
    {
<<<<<<< HEAD
        return getter_wrapper<bool>(m_value, "has_set_verbosity", pygmo::callable_attribute(m_value, "set_verbosity"));
=======
        auto sv = pygmo::callable_attribute(m_value, "set_verbosity");
        if (!sv) {
            return false;
        }
        auto hsv = pygmo::callable_attribute(m_value, "has_set_verbosity");
        if (!hsv) {
            return true;
        }
        return bp::extract<bool>(hsv());
>>>>>>> cef20365
    }
    bp::object m_value;
};
}
}

// Register the algo_inner specialisation for bp::object.
PAGMO_REGISTER_ALGORITHM(boost::python::object)

namespace pygmo
{

namespace bp = boost::python;

// Serialization support for the algorithm class.
struct algorithm_pickle_suite : bp::pickle_suite {
    static bp::tuple getinitargs(const pagmo::algorithm &)
    {
        // For initialization purposes, we use the null algo.
        return bp::make_tuple(pagmo::null_algorithm{});
    }
    static bp::tuple getstate(const pagmo::algorithm &a)
    {
        // The idea here is that first we extract a char array
        // into which algorithm has been cerealised, then we turn
        // this object into a Python bytes object and return that.
        std::ostringstream oss;
        {
            cereal::PortableBinaryOutputArchive oarchive(oss);
            oarchive(a);
        }
        auto s = oss.str();
        return bp::make_tuple(make_bytes(s.data(), boost::numeric_cast<Py_ssize_t>(s.size())));
    }
    static void setstate(pagmo::algorithm &a, bp::tuple state)
    {
        // Similarly, first we extract a bytes object from the Python state,
        // and then we build a C++ string from it. The string is then used
        // to decerealise the object.
        if (len(state) != 1) {
            pygmo_throw(PyExc_ValueError, "the state tuple must have a single element");
        }
        auto ptr = PyBytes_AsString(bp::object(state[0]).ptr());
        if (!ptr) {
            pygmo_throw(PyExc_TypeError, "a bytes object is needed to deserialize a problem");
        }
        const auto size = len(state[0]);
        std::string s(ptr, ptr + size);
        std::istringstream iss;
        iss.str(s);
        {
            cereal::PortableBinaryInputArchive iarchive(iss);
            iarchive(a);
        }
    }
};
}

#endif<|MERGE_RESOLUTION|>--- conflicted
+++ resolved
@@ -82,15 +82,9 @@
     // Optional methods.
     virtual void set_seed(unsigned n) override final
     {
-<<<<<<< HEAD
-        auto a = pygmo::callable_attribute(m_value, "set_seed");
-        if (a) {
-            a(n);
-=======
         auto ss = pygmo::callable_attribute(m_value, "set_seed");
         if (ss) {
             ss(n);
->>>>>>> cef20365
         } else {
             pygmo_throw(PyExc_NotImplementedError,
                         ("set_seed() has been invoked but it is not implemented "
@@ -102,9 +96,6 @@
     }
     virtual bool has_set_seed() const override final
     {
-<<<<<<< HEAD
-        return getter_wrapper<bool>(m_value, "has_set_seed", pygmo::callable_attribute(m_value, "set_seed"));
-=======
         auto ss = pygmo::callable_attribute(m_value, "set_seed");
         if (!ss) {
             return false;
@@ -118,7 +109,6 @@
     virtual pagmo::thread_safety get_thread_safety() const override final
     {
         return pagmo::thread_safety::none;
->>>>>>> cef20365
     }
     virtual std::string get_name() const override final
     {
@@ -130,15 +120,9 @@
     }
     virtual void set_verbosity(unsigned n) override final
     {
-<<<<<<< HEAD
-        auto a = pygmo::callable_attribute(m_value, "set_verbosity");
-        if (a) {
-            a(n);
-=======
         auto sv = pygmo::callable_attribute(m_value, "set_verbosity");
         if (sv) {
             sv(n);
->>>>>>> cef20365
         } else {
             pygmo_throw(PyExc_NotImplementedError,
                         ("set_verbosity() has been invoked but it is not implemented "
@@ -150,9 +134,6 @@
     }
     virtual bool has_set_verbosity() const override final
     {
-<<<<<<< HEAD
-        return getter_wrapper<bool>(m_value, "has_set_verbosity", pygmo::callable_attribute(m_value, "set_verbosity"));
-=======
         auto sv = pygmo::callable_attribute(m_value, "set_verbosity");
         if (!sv) {
             return false;
@@ -162,7 +143,6 @@
             return true;
         }
         return bp::extract<bool>(hsv());
->>>>>>> cef20365
     }
     bp::object m_value;
 };
