--- conflicted
+++ resolved
@@ -227,7 +227,6 @@
     expose_algo_log(gwo_, gwo_get_log_docstring().c_str());
     gwo_.def("get_seed", &gwo::get_seed, generic_uda_get_seed_docstring().c_str());
 
-<<<<<<< HEAD
     // MACO
     auto maco_ = expose_algorithm_pygmo<maco>("maco", maco_docstring().c_str());
     maco_.def(bp::init<unsigned, unsigned, double, unsigned, unsigned, unsigned, double, bool>(
@@ -249,7 +248,7 @@
 
     maco_.def("get_seed", &maco::get_seed, generic_uda_get_seed_docstring().c_str());
     maco_.def("set_bfe", &maco::set_bfe, maco_set_bfe_docstring().c_str(), bp::arg("b"));
-=======
+  
     // NSPSO
     auto nspso_ = expose_algorithm_pygmo<nspso>("nspso", nspso_docstring().c_str());
     nspso_.def(bp::init<unsigned, double, double, double, double, double, unsigned, std::string, bool>(
@@ -272,7 +271,6 @@
 
     nspso_.def("get_seed", &nspso::get_seed, generic_uda_get_seed_docstring().c_str());
     nspso_.def("set_bfe", &nspso::set_bfe, nspso_set_bfe_docstring().c_str(), bp::arg("b"));
->>>>>>> a2e7fd71
 
 #if defined(PAGMO_WITH_NLOPT)
     // NLopt.
